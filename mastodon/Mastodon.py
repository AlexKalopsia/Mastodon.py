--- conflicted
+++ resolved
@@ -510,14 +510,11 @@
         Retrieve the maximum version of Mastodon supported by this version of Mastodon.py
         """
         return Mastodon.__SUPPORTED_MASTODON_VERSION
-<<<<<<< HEAD
 
     def auth_request_url(self, client_id=None, redirect_uris="urn:ietf:wg:oauth:2.0:oob",
                          scopes=__DEFAULT_SCOPES, force_login=False):
-=======
-    
+
     def auth_request_url(self, client_id=None, redirect_uris="urn:ietf:wg:oauth:2.0:oob", scopes=__DEFAULT_SCOPES, force_login=False, state=None):
->>>>>>> 7b9f07fc
         """
         Returns the URL that a client needs to request an OAuth grant from the server.
 
@@ -530,15 +527,11 @@
         otherwise it is added to the given URL as the "code" request parameter.
 
         Pass force_login if you want the user to always log in even when already logged
-<<<<<<< HEAD
         into web Mastodon (i.e. when registering multiple different accounts in an app).
-=======
-        into web mastodon (i.e. when registering multiple different accounts in an app).
 
         State is the oauth `state`parameter to pass to the server. It is strongly suggested
         to use a random, nonguessable value (i.e. nothing meaningful and no incrementing ID)
         to preserve security guarantees. It can be left out for non-web login flows.
->>>>>>> 7b9f07fc
         """
         if client_id is None:
             client_id = self.client_id
@@ -631,9 +624,8 @@
         self.__logged_in_id = None
 
         return response['access_token']
-<<<<<<< HEAD
-=======
-    
+
+
     def revoke_access_token(self):
         """
         Revoke the oauth token the user is currently authenticated with, effectively removing
@@ -648,11 +640,10 @@
         params['client_secret'] = self.client_secret
         params['token'] = self.access_token
         self.__api_request('POST', '/oauth/revoke', params)
-        
+
         # We are now logged out, clear token and logged in id
         self.access_token = None
         self.__logged_in_id = None
->>>>>>> 7b9f07fc
 
     @api_version("2.7.0", "2.7.0", "2.7.0")
     def create_account(self, username, password, email, agreement=False, reason=None, locale="en", scopes=__DEFAULT_SCOPES, to_file=None):
