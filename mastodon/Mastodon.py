# coding: utf-8

import requests
import os
import os.path
import mimetypes
import time
import random
import string
from datetime import datetime

class Mastodon:
    """ 
    Super basic but thorough and easy to use mastodon.social 
    api wrapper in python.
        
    If anything is unclear, check the official API docs at
    https://github.com/Gargron/mastodon/wiki/API
        
    Presently, only username-password login is supported, somebody please
    patch in Real Proper OAuth if desired.
    """
    __DEFAULT_BASE_URL = 'https://mastodon.social'
    
    
    ###
    # Registering apps
    ###
    @staticmethod    
    def create_app(client_name, scopes = ['read', 'write', 'follow'], redirect_uris = None, to_file = None, api_base_url = __DEFAULT_BASE_URL):                 
        """
        Create a new app with given client_name and scopes (read, write, follow)
        
        Specify redirect_uris if you want users to be redirected to a certain page after authenticating.
        Specify to_file to persist your apps info to a file so you can use them in the constructor.
        Specify api_base_url if you want to register an app on an instance different from the flagship one.
        
        Presently, app registration is open by default, but this is not guaranteed to be the case for all
        future mastodon instances or even the flagship instance in the future.
           
        Returns client_id and client_secret.
        """
        request_data = {
            'client_name': client_name,
            'scopes': " ".join(scopes)
        }
        
        if redirect_uris != None:
            request_data['redirect_uris'] = redirect_uris;
        else:
            request_data['redirect_uris'] = 'urn:ietf:wg:oauth:2.0:oob';
        
        response = requests.post(api_base_url + '/api/v1/apps', data = request_data).json()
        
        if to_file != None:
            with open(to_file, 'w') as secret_file:
                secret_file.write(response['client_id'] + '\n')
                secret_file.write(response['client_secret'] + '\n')
        
        return (response['client_id'], response['client_secret'])
    
    ###
    # Authentication, including constructor
    ###
    def __init__(self, client_id, client_secret = None, access_token = None, api_base_url = __DEFAULT_BASE_URL, debug_requests = False, ratelimit_method = "wait", ratelimit_pacefactor = 0.9):
        """
        Create a new API wrapper instance based on the given client_secret and client_id. If you
        give a client_id and it is not a file, you must also give a secret.
           
        You can also directly specify an access_token, directly or as a file.
        
        Mastodon.py can try to respect rate limits in several ways, controlled by ratelimit_method.
        "throw" makes functions throw a MastodonRatelimitError when the rate
        limit is hit. "wait" mode will, once the limit is hit, wait and retry the request as soon
        as the rate limit resets, until it succeeds. "pace" works like throw, but tries to wait in
        between calls so that the limit is generally not hit (How hard it tries to not hit the rate 
        limit can be controlled by ratelimit_pacefactor). The default setting is "wait". Note that
        even in "wait" and "pace" mode, requests can still fail due to network or other problems! Also
        note that "pace" and "wait" are NOT thread safe.
        
        Specify api_base_url if you wish to talk to an instance other than the flagship one.
        If a file is given as client_id, read client ID and secret from that file
        """
        self.api_base_url = api_base_url
        self.client_id = client_id                      
        self.client_secret = client_secret
        self.access_token = access_token
        self.debug_requests = debug_requests
        self.ratelimit_method = ratelimit_method
        
        self.ratelimit_limit = 150
        self.ratelimit_reset = time.time()
        self.ratelimit_remaining = 150
        self.ratelimit_lastcall = time.time()
        self.ratelimit_pacefactor = 0.9
        
        if os.path.isfile(self.client_id):
            with open(self.client_id, 'r') as secret_file:
                self.client_id = secret_file.readline().rstrip()
                self.client_secret = secret_file.readline().rstrip()
        else:
            if self.client_secret == None:
                raise MastodonIllegalArgumentError('Specified client id directly, but did not supply secret')
                
        if self.access_token != None and os.path.isfile(self.access_token):
            with open(self.access_token, 'r') as token_file:
                self.access_token = token_file.readline().rstrip()
                
    def log_in(self, username, password, scopes = ['read', 'write', 'follow'], to_file = None):
        """
<<<<<<< HEAD
        Logs in and sets access_token to what was returned. Note that your
        username is the e-mail you use to log in into mastodon.
        
        Can persist access token to file, to be used in the constructor.
=======
        Log in and set access_token to what was returned.
        Can persist access token to file.
>>>>>>> b958ce54
        
        Will throw an exception if username / password are wrong, scopes are not
        valid or granted scopes differ from requested.
        
        Returns the access_token, as well.
        """
        params = self.__generate_params(locals())
        params['client_id'] = self.client_id
        params['client_secret'] = self.client_secret
        params['grant_type'] = 'password'
        params['scope'] = " ".join(scopes)
        
        try:
            response = self.__api_request('POST', '/oauth/token', params)      
            self.access_token = response['access_token']
        except:
            raise MastodonIllegalArgumentError('Invalid user name, password or scopes.')
        
        requested_scopes = " ".join(sorted(scopes))
        received_scopes = " ".join(sorted(response["scope"].split(" ")))
        
        if requested_scopes != received_scopes:
            raise MastodonAPIError('Granted scopes "' + received_scopes + '" differ from requested scopes "' + requested_scopes + '".')
        
        if to_file != None:
            with open(to_file, 'w') as token_file:
                token_file.write(response['access_token'] + '\n')
        
        return response['access_token']
    
    ###
    # Reading data: Timelines
    ##
    def timeline(self, timeline = "home", max_id = None, since_id = None, limit = None):
        """
        Fetch statuses, most recent ones first. Timeline can be home, mentions, public
        or tag/hashtag. See the following functions documentation for what those do.
        
        The default timeline is the "home" timeline.

        Returns a list of toot dicts.
        """
        params = self.__generate_params(locals(), ['timeline'])
        return self.__api_request('GET', '/api/v1/timelines/' + timeline, params)
    
    def timeline_home(self, max_id = None, since_id = None, limit = None):
        """
        Fetch the authenticated users home timeline (i.e. followed users and self).

        Returns a list of toot dicts.
        """
        return self.timeline('home', max_id = max_id, since_id = since_id, limit = limit)
    
    def timeline_mentions(self, max_id = None, since_id = None, limit = None):
        """
        Fetches the authenticated users mentions.

        Returns a list of toot dicts.
        """
        return self.timeline('mentions', max_id = max_id, since_id = since_id, limit = limit)
    
    def timeline_public(self, max_id = None, since_id = None, limit = None):
        """
        Fetches the public / visible-network timeline.

        Returns a list of toot dicts.
        """
        return self.timeline('public', max_id = max_id, since_id = since_id, limit = limit)
    
    def timeline_hashtag(self, hashtag, max_id = None, since_id = None, limit = None):
        """
        Fetch a timeline of toots with a given hashtag.

        Returns a list of toot dicts.
        """
        return self.timeline('tag/' + str(hashtag), max_id = max_id, since_id = since_id, limit = limit)
    
    ###
    # Reading data: Statuses
    ###
    def status(self, id):
        """
        Fetch information about a single toot.

        Returns a toot dict.
        """
        return self.__api_request('GET', '/api/v1/statuses/' + str(id))

    def status_context(self, id):
        """
        Fetch information about ancestors and descendants of a toot.

        Returns a context dict.
        """
        return self.__api_request('GET', '/api/v1/statuses/' + str(id) + '/context')
    
    def status_reblogged_by(self, id):
        """
        Fetch a list of users that have reblogged a status.

        Returns a list of user dicts.
        """
        return self.__api_request('GET', '/api/v1/statuses/' + str(id) + '/reblogged_by')
    
    def status_favourited_by(self, id):
        """
        Fetch a list of users that have favourited a status.

        Returns a list of user dicts.
        """
        return self.__api_request('GET', '/api/v1/statuses/' + str(id) + '/favourited_by')
    
    ###
    # Reading data: Notifications
    ###
    def notifications(self):
        """
        Fetch notifications (mentions, favourites, reblogs, follows) for the authenticated
        user.

        Returns a list of notification dicts.
        """
        return self.__api_request('GET', '/api/v1/notifications')
    
    ###
    # Reading data: Accounts
    ###
    def account(self, id):
        """
        Fetch account information by user id.

        Returns a user dict.
        """
        return self.__api_request('GET', '/api/v1/accounts/' + str(id))

    def account_verify_credentials(self):
        """
        Fetch authenticated user's account information.

        Returns a user dict.
        """
        return self.__api_request('GET', '/api/v1/accounts/verify_credentials')
    
    def account_statuses(self, id, max_id = None, since_id = None, limit = None):
        """
        Fetch statuses by user id. Same options as timeline are permitted.

        Returns a list of toot dicts.
        """
        params = self.__generate_params(locals(), ['id'])
        return self.__api_request('GET', '/api/v1/accounts/' + str(id) + '/statuses', params)

    def account_following(self, id):
        """
        Fetch users the given user is following.

        Returns a list of user dicts.
        """
        return self.__api_request('GET', '/api/v1/accounts/' + str(id) + '/following')

    def account_followers(self, id):
        """
        Fetch users the given user is followed by.

        Returns a list of user dicts.
        """
        return self.__api_request('GET', '/api/v1/accounts/' + str(id) + '/followers')

    def account_relationships(self, id):
        """
        Fetch relationships (following, followed_by, blocking) of the logged in user to 
        a given account. id can be a list.

        Returns a list of relationship dicts.
        """
        params = self.__generate_params(locals())
        return self.__api_request('GET', '/api/v1/accounts/relationships', params)

    def account_search(self, q, limit = None):
        """
        Fetch matching accounts. Will lookup an account remotely if the search term is 
        in the username@domain format and not yet in the database.

        Returns a list of user dicts.
        """
        params = self.__generate_params(locals())
        return self.__api_request('GET', '/api/v1/accounts/search', params)
    
    ###
    # Writing data: Statuses
    ###
    def status_post(self, status, in_reply_to_id = None, media_ids = None):
        """
        Post a status. Can optionally be in reply to another status and contain
        up to four pieces of media (Uploaded via media_post()).
           
        Returns a toot dict with the new status.
        """
        params = self.__generate_params(locals())
        return self.__api_request('POST', '/api/v1/statuses', params)
    
    def toot(self, status):
        """
        Synonym for status_post that only takes the status text as input.

        Returns a toot dict with the new status.
        """
        return self.status_post(status)
        
    def status_delete(self, id):
        """
        Delete a status

        Returns an empty dict for good measure.
        """
        return self.__api_request('DELETE', '/api/v1/statuses/' + str(id))

    def status_reblog(self, id):
        """Reblog a status.
        
        Returns a toot with with a new status that wraps around the reblogged one.
        """
        return self.__api_request('POST', '/api/v1/statuses/' + str(id) + "/reblog")

    def status_unreblog(self, id):
        """
        Un-reblog a status.
        
        Returns a toot dict with the status that used to be reblogged.
        """
        return self.__api_request('POST', '/api/v1/statuses/' + str(id) + "/unreblog")

    def status_favourite(self, id):
        """
        Favourite a status.
        
        Returns a toot dict with the favourited status.
        """
        return self.__api_request('POST', '/api/v1/statuses/' + str(id) + "/favourite")
    
    def status_unfavourite(self, id):
        """Favourite a status.
        
        Returns a toot dict with the un-favourited status.
        """
        return self.__api_request('POST', '/api/v1/statuses/' + str(id) + "/unfavourite")
    
    ###
    # Writing data: Accounts
    ###
    def account_follow(self, id):
        """
        Follow a user.
        
        Returns a relationship dict containing the updated relationship to the user.
        """
        return self.__api_request('POST', '/api/v1/accounts/' + str(id) + "/follow")
    
    def account_unfollow(self, id):
        """
        Unfollow a user.
        
        Returns a relationship dict containing the updated relationship to the user.
        """
        return self.__api_request('POST', '/api/v1/accounts/' + str(id) + "/unfollow")
    
    def account_block(self, id):
        """
        Block a user.
        
        Returns a relationship dict containing the updated relationship to the user.
        """
        return self.__api_request('POST', '/api/v1/accounts/' + str(id) + "/block")
    
    def account_unblock(self, id):
        """
        Unblock a user.
        
        Returns a relationship dict containing the updated relationship to the user.
        """
        return self.__api_request('POST', '/api/v1/accounts/' + str(id) + "/unblock")

    ###
    # Writing data: Media
    ###
    def media_post(self, media_file, mime_type = None):
        """
        Post an image. media_file can either be image data or
        a file name. If image data is passed directly, the mime
        type has to be specified manually, otherwise, it is
        determined from the file name.
        
<<<<<<< HEAD
        Returns the uploaded media metadata object. Importantly, this contains 
        the ID that can then be used in status_post() to attach the media to
        a toot.
        
        Throws a MastodonIllegalArgumentError if the mime type of the 
        passed data or file can not be determined properly.
=======
        Throws a ValueError if the mime type of the passed data or file can
        not be determined properly.

        Returns a media dict. This contains the id that can be used in
        status_post to attach the media file to a toot.
>>>>>>> b958ce54
        """
        
        if os.path.isfile(media_file) and mime_type == None:
            mime_type = mimetypes.guess_type(media_file)[0]
            media_file = open(media_file, 'rb')
            
        if mime_type == None:
            raise MastodonIllegalArgumentError('Could not determine mime type or data passed directly without mime type.')
        
        random_suffix = ''.join(random.choice(string.ascii_uppercase + string.digits) for _ in range(10))
        file_name = "mastodonpyupload_" + str(time.time()) + "_" + str(random_suffix) + mimetypes.guess_extension(mime_type)
        
        media_file_description = (file_name, media_file, mime_type)
        return self.__api_request('POST', '/api/v1/media', files = {'file': media_file_description})
    
    ###
    # Internal helpers, dragons probably
    ###
    def __api_request(self, method, endpoint, params = {}, files = {}):
        """
        Internal API request helper.
        
        TODO FIXME: time.time() does not match server time neccesarily. Using the time from the request
        would be correct.
        
        TODO FIXME: Date parsing can fail. Should probably use a proper "date parsing" module rather than
        rely on the server to return the right thing.
        """
        response = None
        headers = None
        
        # "pace" mode ratelimiting: Assume constant rate of requests, sleep a little less long than it
        # would take to not hit the rate limit at that request rate.
        if self.ratelimit_method == "pace":
            if self.ratelimit_remaining == 0:
                to_next = self.ratelimit_reset - time.time()
                if to_next > 0:
                    time.sleep(to_next)
            else:
                time_waited = time.time() - self.ratelimit_lastcall
                time_wait = float(self.ratelimit_reset - time.time()) / float(self.ratelimit_remaining)
                remaining_wait = time_wait - time_waited
            
            if remaining_wait > 0:
                time.sleep(remaining_wait * self.ratelimit_pacefactor)
                
        # Generate request headers
        if self.access_token != None:
            headers = {'Authorization': 'Bearer ' + self.access_token}
        
        if self.debug_requests == True:
            print('Mastodon: Request to endpoint "' + endpoint + '" using method "' + method + '".')
            print('Parameters: ' + str(params))
            print('Headers: ' + str(headers))
            print('Files: ' + str(files))

        # Make request
        request_complete = False
        while not request_complete:
            request_complete = True
            
            response_object = None
            try:
                if method == 'GET':
                    response_object = requests.get(self.api_base_url + endpoint, data = params, headers = headers, files = files)
                
                if method == 'POST':
                    response_object = requests.post(self.api_base_url + endpoint, data = params, headers = headers, files = files)
                    
                if method == 'DELETE':
                    response_object = requests.delete(self.api_base_url + endpoint, data = params, headers = headers, files = files)
            except:
                raise MastodonNetworkError("Could not complete request.")
        
            if response_object == None:
                raise MastodonIllegalArgumentError("Illegal request.")
            
            # Handle response
            if self.debug_requests == True:
                print('Mastodon: Response received with code ' + str(response_object.status_code) + '.')
                print('Respose headers: ' + str(response_object.headers))
                print('Response text content: ' + str(response_object.text))
            
            if response_object.status_code == 404:
                raise MastodonAPIError('Endpoint not found.')
            
            if response_object.status_code == 500:
                raise MastodonAPIError('General API problem.')
            
            try:
                response = response_object.json()
            except:
                raise MastodonAPIError("Could not parse response as JSON, respose code was " + str(response_object.status_code))
        
            # Handle rate limiting
            self.ratelimit_remaining = int(response_object.headers['X-RateLimit-Remaining'])
            self.ratelimit_limit = int(response_object.headers['X-RateLimit-Limit'])
            self.ratelimit_reset = (datetime.strptime(response_object.headers['X-RateLimit-Reset'], "%Y-%m-%dT%H:%M:%S.%fZ") - datetime(1970, 1, 1)).total_seconds()
            self.ratelimit_lastcall = time.time()
            
            if "error" in response and response["error"] == "Throttled":
                if self.ratelimit_method == "throw":
                    raise MastodonRatelimitError("Hit rate limit.")
                
                if self.ratelimit_method == "wait" or self.ratelimit_method == "pace":
                    to_next = self.ratelimit_reset - time.time()
                    if to_next > 0:
                        time.sleep(to_next)
                    request_complete = False
                    
        return response
    
    def __generate_params(self, params, exclude = []):
        """
        Internal named-parameters-to-dict helper.
        """
        params = dict(params)
        
        del params['self']
        param_keys = list(params.keys())
        for key in param_keys:
            if params[key] == None or key in exclude:
                del params[key]
        
        param_keys = list(params.keys())
        for key in param_keys:
            if isinstance(params[key], list):
                params[key + "[]"] = params[key]
                del params[key]
                
        return params

##
# Exceptions
##
class MastodonIllegalArgumentError(ValueError):
    pass

class MastodonNetworkError(IOError):
    pass

class MastodonAPIError(Exception):
    pass

class MastodonRatelimitError(Exception):
    pass
<|MERGE_RESOLUTION|>--- conflicted
+++ resolved
@@ -108,20 +108,15 @@
                 
     def log_in(self, username, password, scopes = ['read', 'write', 'follow'], to_file = None):
         """
-<<<<<<< HEAD
-        Logs in and sets access_token to what was returned. Note that your
+        Log in and sets access_token to what was returned. Note that your
         username is the e-mail you use to log in into mastodon.
         
         Can persist access token to file, to be used in the constructor.
-=======
-        Log in and set access_token to what was returned.
-        Can persist access token to file.
->>>>>>> b958ce54
-        
-        Will throw an exception if username / password are wrong, scopes are not
-        valid or granted scopes differ from requested.
-        
-        Returns the access_token, as well.
+        
+        Will throw a MastodonIllegalArgumentError if username / password 
+        are wrong, scopes are not valid or granted scopes differ from requested.
+        
+        Returns the access_token.
         """
         params = self.__generate_params(locals())
         params['client_id'] = self.client_id
@@ -130,7 +125,7 @@
         params['scope'] = " ".join(scopes)
         
         try:
-            response = self.__api_request('POST', '/oauth/token', params)      
+            response = self.__api_request('POST', '/oauth/token', params, do_ratelimiting = False)      
             self.access_token = response['access_token']
         except:
             raise MastodonIllegalArgumentError('Invalid user name, password or scopes.')
@@ -409,22 +404,12 @@
         type has to be specified manually, otherwise, it is
         determined from the file name.
         
-<<<<<<< HEAD
-        Returns the uploaded media metadata object. Importantly, this contains 
-        the ID that can then be used in status_post() to attach the media to
-        a toot.
-        
         Throws a MastodonIllegalArgumentError if the mime type of the 
         passed data or file can not be determined properly.
-=======
-        Throws a ValueError if the mime type of the passed data or file can
-        not be determined properly.
 
         Returns a media dict. This contains the id that can be used in
         status_post to attach the media file to a toot.
->>>>>>> b958ce54
-        """
-        
+        """
         if os.path.isfile(media_file) and mime_type == None:
             mime_type = mimetypes.guess_type(media_file)[0]
             media_file = open(media_file, 'rb')
@@ -441,7 +426,7 @@
     ###
     # Internal helpers, dragons probably
     ###
-    def __api_request(self, method, endpoint, params = {}, files = {}):
+    def __api_request(self, method, endpoint, params = {}, files = {}, do_ratelimiting = True):
         """
         Internal API request helper.
         
@@ -456,7 +441,7 @@
         
         # "pace" mode ratelimiting: Assume constant rate of requests, sleep a little less long than it
         # would take to not hit the rate limit at that request rate.
-        if self.ratelimit_method == "pace":
+        if do_ratelimiting and self.ratelimit_method == "pace":
             if self.ratelimit_remaining == 0:
                 to_next = self.ratelimit_reset - time.time()
                 if to_next > 0:
@@ -518,20 +503,21 @@
                 raise MastodonAPIError("Could not parse response as JSON, respose code was " + str(response_object.status_code))
         
             # Handle rate limiting
-            self.ratelimit_remaining = int(response_object.headers['X-RateLimit-Remaining'])
-            self.ratelimit_limit = int(response_object.headers['X-RateLimit-Limit'])
-            self.ratelimit_reset = (datetime.strptime(response_object.headers['X-RateLimit-Reset'], "%Y-%m-%dT%H:%M:%S.%fZ") - datetime(1970, 1, 1)).total_seconds()
-            self.ratelimit_lastcall = time.time()
-            
-            if "error" in response and response["error"] == "Throttled":
-                if self.ratelimit_method == "throw":
-                    raise MastodonRatelimitError("Hit rate limit.")
-                
-                if self.ratelimit_method == "wait" or self.ratelimit_method == "pace":
-                    to_next = self.ratelimit_reset - time.time()
-                    if to_next > 0:
-                        time.sleep(to_next)
-                    request_complete = False
+            if 'X-RateLimit-Remaining' in response_object.headers and do_ratelimiting:
+                self.ratelimit_remaining = int(response_object.headers['X-RateLimit-Remaining'])
+                self.ratelimit_limit = int(response_object.headers['X-RateLimit-Limit'])
+                self.ratelimit_reset = (datetime.strptime(response_object.headers['X-RateLimit-Reset'], "%Y-%m-%dT%H:%M:%S.%fZ") - datetime(1970, 1, 1)).total_seconds()
+                self.ratelimit_lastcall = time.time()
+
+                if "error" in response and response["error"] == "Throttled":
+                    if self.ratelimit_method == "throw":
+                        raise MastodonRatelimitError("Hit rate limit.")
+
+                    if self.ratelimit_method == "wait" or self.ratelimit_method == "pace":
+                        to_next = self.ratelimit_reset - time.time()
+                        if to_next > 0:
+                            time.sleep(to_next)
+                        request_complete = False
                     
         return response
     
