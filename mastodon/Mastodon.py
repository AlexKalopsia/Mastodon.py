--- conflicted
+++ resolved
@@ -1743,13 +1743,9 @@
         # Connect function (called and then potentially passed to async handler)
         def connect_func():
             headers = {"Authorization": "Bearer " + self.access_token}
-<<<<<<< HEAD
-            connection = requests.get(url + endpoint, headers = headers, data = params, stream = True,
+            connection = self.session.get(url + endpoint, headers = headers, data = params, stream = True,
                                   timeout=(self.request_timeout, timeout))
 
-=======
-            connection = self.session.get(url + endpoint, headers = headers, data = params, stream = True)
->>>>>>> fbd4122f
             if connection.status_code != 200:
                 raise MastodonNetworkError("Could not connect to streaming server: %s" % connection.reason)
             return connection
